from __future__ import print_function, absolute_import
import ujson

import sys
import datetime as dt
from decimal import Decimal

class NestingLevelTooHigh(Exception):
    pass



class DictionaryAdapter(object):
    def getfields(self, dict):
        return dict.keys()

    def getval(self, dict, field):
        if field in dict:
            return dict[field]
        else:
            return None

class MultilevelDictionaryAdapter(object):
    def getfields(self, doc, prefix='', had_array=False):
        result = []
        for k, v in doc.items():
            if isinstance(v, dict):
                result.extend(self.getfields(v, prefix + k + '_', had_array))
            elif hasattr(v, '__iter__'):
                if had_array:
                    raise NestingLevelTooHigh()
                dict_keys = set()
                for tmp in v:
                    if isinstance(tmp, dict):
                        try:
                            subkeys = self.getfields(tmp, prefix + k + '_', True)
                            dict_keys = dict_keys.union(set(subkeys))
                        except NestingLevelTooHigh:
                            result.append(prefix + k + '_json')
                            break
                    else:
                        result.append(prefix + k)
                        break
                result.extend(dict_keys)
            else:
                result.append(prefix+k)
        return result

    def getval(self, doc, field):
        return self._getval_rec(doc, field.split('.'))

    def _getval_rec(self, val, parts):
        if len(parts) == 0:
            return val
        part = parts[0]
        if len(parts) == 1 and part == 'json':
            return ujson.dumps(val)
        if isinstance(val, dict):
            if part not in val:
                return None
            return self._getval_rec(val[part], parts[1:])
        else:
            assert hasattr(val, '__iter__')
            return [self._getval_rec(x[part], parts[1:]) if part in x else None for x in val]

class ObjectAdapter(object):
    def getfields(self, obj):
        return [x for x in dir(obj) if not x.startswith('__')]

    def getval(self, obj, field):
        return getattr(obj, field)

class TabSeparatedWithNamesAndTypesFormatter(object):
    def generalize_type(self, existing_type, new_type):
        arr = 'Array('
        if existing_type == new_type:
            return existing_type
        elif existing_type.startswith(arr) and new_type.startswith(arr):
            return 'Array(%s)' % self.generalize_type(existing_type[len(arr):-1], new_type[len(arr):-1])
        elif existing_type.startswith(arr) or new_type.startswith(arr):
            return 'String'
        elif existing_type.startswith('Int') and new_type.startswith('Float'):
            return new_type
        elif existing_type.startswith('Float') and new_type.startswith('Int'):
            return existing_type
        elif existing_type.startswith('Int') and new_type.startswith('Int'):
            existing_bits = int(existing_type[3:])
            new_bits = int(new_type[3:])
            return 'Int%d' % (max(existing_bits, new_bits))
        elif existing_type.startswith('Float') and new_type.startswith('Float'):
            existing_bits = int(existing_type[5:])
            new_bits = int(new_type[5:])
            return 'Float%d' % (max(existing_bits, new_bits))
        elif existing_type == 'Date' and new_type == 'DateTime':
            return new_type
        elif existing_type == 'DateTime' and new_type == 'Date':
            return existing_type
        return 'String'


    def clickhousetypefrompython(self, pythonobj, name):
        if pythonobj is None:
            raise Exception('Cannot infer type of "%s" from None' % name)
        if isinstance(pythonobj, basestring):  # 2to3 converts this to str on python 3 during installation, no extra imports necessary
            return 'String'
        if isinstance(pythonobj, str):
            return 'String'
        if isinstance(pythonobj, bool):
            return 'UInt8'
        if isinstance(pythonobj, int) or isinstance(pythonobj, long):
            return 'Int64'
        if isinstance(pythonobj, float) or isinstance(pythonobj, Decimal):
            return 'Float64'
        if isinstance(pythonobj, dt.datetime):
            return 'DateTime'
        if isinstance(pythonobj, dt.date):
            return 'Date'
        if isinstance(pythonobj, dict):
            return 'String' # Actually JSON
        if hasattr(pythonobj, '__iter__'):
            possibletypes = set()
            for x in pythonobj:
                if x is not None:
                    possibletypes.add(self.clickhousetypefrompython(x, name))
            if len(possibletypes) == 1:
                return 'Array(' + list(possibletypes)[0]  + ')'
            elif len(possibletypes) == 0:
                raise Exception('Cannot infer type of "%s" from empty array' % name)
            elif len(possibletypes) == 2:
                possibletypes = list(possibletypes)
                newtype = self.generalize_type(possibletypes[0], possibletypes[1])
                return 'Array(%s)' % newtype
            else:
                raise Exception('Array in "%s" contains values of contradicting types %s' % (name, ', '.join(possibletypes)))
        raise Exception('Cannot infer type of "%s", type not supported for: %s, %s' % (name, repr(pythonobj), type(pythonobj)))


    def get_schema(self, doc):
        if isinstance(doc, dict):
            adapter = DictionaryAdapter()
        else:
            adapter = ObjectAdapter()

        fields = adapter.getfields(doc)
        types = [self.clickhousetypefrompython(adapter.getval(doc, f), f) for f in fields]

        return fields, types

    def format(self, rows, fields=None, types=None):
        if len(rows) == 0:
            raise Exception('No data in rows')

        if fields is None and types is None:
            fields, types = self.get_schema(rows[0])

        if isinstance(rows[0], dict):
            adapter = DictionaryAdapter()
        else:
            adapter = ObjectAdapter()

        return fields, types, '%s\n%s\n%s' % (
            '\t'.join([x.encode('utf8') for x in fields]),
            '\t'.join(types),
            '\n'.join(['\t'.join([self.formatfield(adapter.getval(r, f), t) for f, t in zip(fields, types)]) for r in rows])
        )

    def formatfield(self, value, type, inarray = False):
        if type.startswith('LowCardinality(') and type.endswith(')'):
            type = type[len('LowCardinality('):-1]

        if type.startswith('Nullable(') and type.endswith(')'):
            type = type[len('Nullable('):-1]

        if type in ['UInt8','UInt16', 'UInt32', 'UInt64','Int8','Int16','Int32','Int64']:
            if value is None:
                return '0'
            if isinstance(value, bool):
                return '1' if value else '0'
            return str(value)
        if type in ['String', 'IPv6']:
<<<<<<< HEAD
=======
            # Because String is also a type for columns having values of various type depending on row, the value
            # parameter might be just anything and has to be converted first
            if not isinstance(value, basestring):
                if isinstance(value, int) or isinstance(value, float) or isinstance(value, bool):
                    value = str(value)
                elif isinstance(value, dt.date):
                    value = value.strftime('%Y-%m-%d')
                elif isinstance(value, dt.datetime):
                    value = value.strftime('%Y-%m-%d %H:%M:%S')
                else:
                    value = ujson.dumps(value)

            if sys.version_info[0] == 2 and isinstance(value, unicode):
                value = value.encode('utf8')

>>>>>>> 2165726a
            if value is None:
                escaped = ''
            else:
                escaped =  value.replace('\\','\\\\').replace('\n','\\n').replace('\t','\\t')
            if inarray:
                return "'%s'" % escaped.replace("'", "\\'")
            else:
                return  escaped
        if type in ['Float32', 'Float64']:
            if value is None:
                return '0.0'
            return str(value).replace(',','.') # replacing comma to dot to ensure US format
        if type == 'Date':
            if value is None or value <= dt.date(1970,1,2):
                escaped = '0000-00-00'
            else:
                escaped = '%04d-%02d-%02d' % (value.year, value.month, value.day)
            if inarray:
                return "'%s'" % escaped
            else:
                return escaped
        if type == 'DateTime':
            if value is None or value <= dt.datetime(1970,1,2,0,0,0):
                escaped = '0000-00-00 00:00:00'
            else:
                escaped = '%04d-%02d-%02d %02d:%02d:%02d' % (value.year, value.month, value.day, value.hour, value.minute, value.second)
            if inarray:
                return "'%s'" % escaped
            else:
                return escaped
        if 'Array' in type:
            if value is None:
                return '[]'
            return '[%s]' % ','.join([self.formatfield(x, type[6:-1], True) for x in value])
        raise Exception('Unexpected error, field cannot be formatted, %s, %s' % (str(value), type))


    def unformatfield(self, value, type):
        if type.startswith('LowCardinality(') and type.endswith(')'):
            type = type[len('LowCardinality('):-1]

        if type.startswith('Nullable(') and type.endswith(')'):
            type = type[len('Nullable('):-1]

        if type in ['UInt8','UInt16', 'UInt32', 'UInt64','Int8','Int16','Int32','Int64']:
            return int(value)
        if type in ['String', 'IPv6']:
            return value.replace('\\n','\n').replace('\\t','\t').replace('\\\\','\\')
        if type in ['Float32', 'Float64']:
            return float(value)
        if type == 'Date':
            if value.startswith("'"):
                value = value[1:]
            if value.endswith("'"):
                value = value[:-1]
            if value == '0000-00-00' or value == '1970-01-01':
                return None
            return dt.datetime.strptime(value, '%Y-%m-%d').date()
        if type == 'DateTime':
            if value.startswith("'"):
                value = value[1:]
            if value.endswith("'"):
                value = value[:-1]
            if value == '0000-00-00 00:00:00' or value == '1970-01-01 86:28:16':
                return None
            return dt.datetime.strptime(value, '%Y-%m-%d %H:%M:%S')
        if 'Array' in type:
            if value == '[]':
                return []

            # Handle arrays with strings containing commas, like ['abc','d,ef']
            parts = []
            acc = None
            for part in value[1:-1].split(','):
                stripped = part.rstrip().lstrip()

                if len(stripped) == 0:
                    parts.append(part)
                    continue

                if stripped[0] == "'" and stripped[-1] != "'":
                    acc = part
                    continue

                if acc is not None:
                    if stripped[-1] == "'":
                        parts.append(acc + ',' + part)
                        acc = None
                    else:
                        acc += ',' + part
                    continue

                parts.append(part)

            if acc is not None:
                raise Exception('Cannot deserialize %s' % value)

            return [self.unformatfield(x, type[6:-1]) for x in [y[1:-1] if len(y) >= 2 and y[0]=="'" and y[-1]=="'" else y for y in parts]]
        raise Exception('Unexpected error, field cannot be unformatted, %s, %s' % (str(value), type))


    def unformat(self, payload_b):
        if sys.version_info[0] == 3:
            payload = payload_b.decode('utf8')
        else:
            payload = payload_b
        payload = payload.split('\n')
        if len(payload) < 3:
            raise Exception('Unexpected error, no result')

        fields = payload[0].split('\t')
        types = payload[1].split('\t')
        result = []
        for line in payload[2:-1]:
            line = line.split('\t')
            d = dict()
            for l, t, f in zip(line, types, fields):
                d[f] = self.unformatfield(l,t)
            result.append(d)

        return result


# Testing
if __name__ == '__main__':

    class DTO:
        def __init__(self):
            self.id = 1
            self.firm = 'ACME, Inc'
            self.budget = 3.1415
            self.paid = True
            self.lastuseddate = dt.datetime.now()
            self.escaping = '"\t\n\''

    data = [DTO(), DTO(), DTO()]

    formatter = TabSeparatedWithNamesAndTypesFormatter()
    print()
    fields, types, f = formatter.format(data)
    print(f)
    v = formatter.unformat(f)
    print(v)

    print(data[0].escaping)
    print(v[0]['escaping'])
    print(data[0].escaping == v[0]['escaping'])

    print (formatter.get_schema({'id': 3, 'Offer': {'price': 5, 'count': 1}, 'Images': [{'file': 'a', 'size': 400, 'tags': ['cool','Nikon']}, {'file': 'b', 'size': 500}]}))

    print (formatter.get_schema({'foo': ['Offer']}))<|MERGE_RESOLUTION|>--- conflicted
+++ resolved
@@ -178,8 +178,6 @@
                 return '1' if value else '0'
             return str(value)
         if type in ['String', 'IPv6']:
-<<<<<<< HEAD
-=======
             # Because String is also a type for columns having values of various type depending on row, the value
             # parameter might be just anything and has to be converted first
             if not isinstance(value, basestring):
@@ -195,7 +193,6 @@
             if sys.version_info[0] == 2 and isinstance(value, unicode):
                 value = value.encode('utf8')
 
->>>>>>> 2165726a
             if value is None:
                 escaped = ''
             else:
