--- conflicted
+++ resolved
@@ -94,14 +94,8 @@
                                     (
                                         self.host,
                                         str(self.port),
-<<<<<<< HEAD
-                                        urllib.quote_plus(self.username),
-                                        urllib.quote_plus(self.password),
-=======
-                                        urllib.parse.quote_plus(query),
                                         urllib.parse.quote_plus(self.username),
                                         urllib.parse.quote_plus(self.password),
->>>>>>> ff831cac
                                         self.clickhouse_settings_encoded
                                     )
                 if isinstance(payload, str):
