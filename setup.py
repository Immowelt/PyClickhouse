from setuptools import setup

REQUIRED=['requests', 'future', 'six', 'ujson']

setup(name='pyclickhouse',
<<<<<<< HEAD
      version='0.9.4',
      description='Minimalist Clickhouse Python driver with an API roughly resembling Python DB API 2.0 specification.',
      url='https://github.com/Immowelt/PyClickhouse',
      download_url = 'https://github.com/Immowelt/PyClickhouse/archive/0.9.4.tar.gz',
      keywords = ['Clickhouse', 'Database', 'Driver'],
=======
      version='0.9.5',
      description='Minimalist Clickhouse Python driver with an API roughly resembling Python DB API 2.0 specification.',
      url='https://github.com/Immowelt/PyClickhouse',
      download_url='https://github.com/Immowelt/PyClickhouse/archive/0.9.5.tar.gz',
      keywords=['Clickhouse', 'Database', 'Driver'],
>>>>>>> 2165726a
      classifiers=[],
      author='Immowelt AG',
      author_email='m.fridental@immowelt.de',
      license='Apache2',
      packages=['pyclickhouse'],
      install_requires=REQUIRED,
      use_2to3=True,
      test_suite='test',
      zip_safe=False)
<|MERGE_RESOLUTION|>--- conflicted
+++ resolved
@@ -3,19 +3,11 @@
 REQUIRED=['requests', 'future', 'six', 'ujson']
 
 setup(name='pyclickhouse',
-<<<<<<< HEAD
-      version='0.9.4',
-      description='Minimalist Clickhouse Python driver with an API roughly resembling Python DB API 2.0 specification.',
-      url='https://github.com/Immowelt/PyClickhouse',
-      download_url = 'https://github.com/Immowelt/PyClickhouse/archive/0.9.4.tar.gz',
-      keywords = ['Clickhouse', 'Database', 'Driver'],
-=======
       version='0.9.5',
       description='Minimalist Clickhouse Python driver with an API roughly resembling Python DB API 2.0 specification.',
       url='https://github.com/Immowelt/PyClickhouse',
       download_url='https://github.com/Immowelt/PyClickhouse/archive/0.9.5.tar.gz',
       keywords=['Clickhouse', 'Database', 'Driver'],
->>>>>>> 2165726a
       classifiers=[],
       author='Immowelt AG',
       author_email='m.fridental@immowelt.de',
